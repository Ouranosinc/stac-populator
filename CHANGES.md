# Changes

## [Unreleased](https://github.com/crim-ca/stac-populator) (latest)

<!-- insert list items of new changes here -->
<<<<<<< HEAD
* Make sure *bounds* variables are given the auxiliary type attribute. 
* Fix for variables that have no attributes.
* Adding ability to add collection level assets
* Adding ability to add collection level links
* Adding collection links to `CMIP6_UofT`
* Adding an end date to `CMIP6_UofT`'s temporal extent for better rendering in STAC Browser
=======
- Adding ability to add collection level assets
- Adding ability to add collection level links
- Adding collection links to `CMIP6_UofT`
- Adding an end date to `CMIP6_UofT`'s temporal extent for better rendering in STAC Browser
- Updates to datacube extension helper routines for `CMIP6_UofT`.
>>>>>>> 1500d3b0

## [0.6.0](https://github.com/crim-ca/stac-populator/tree/0.6.0) (2024-02-22)


* Add validation to the STAC Items in `CMIP6_UofT` implementation.
* Replace CMIP6 JSON-schema URL to
  `"https://raw.githubusercontent.com/dchandan/stac-extension-cmip6/main/json-schema/schema.json"`
  for a more up-to-date validation of available STAC CMIP6 properties.
* Add `.jsonl` logging and error reporting of failed STAC Item publishing to the server.
* Improve logging configuration setup and level selection from CLI `--debug` argument.
* Fix a bug related to `THREDDSLoader` incorrectly handling the depth of crawled directories.

## [0.5.0](https://github.com/crim-ca/stac-populator/tree/0.5.0) (2024-01-09)


* Refactor CMIP6 implementation using distinct classes to define THREDDS helper utilities and the CMIP6 STAC Extension
  using the same implementation strategy as other [`pystac`](https://github.com/stac-utils/pystac) extensions.
* Add additional CMIP6 STAC Extension definitions to support STAC Collections, Items and Assets properties validation.
* Update README with a table providing missing `DirectoryLoader` implementation and adding `CMIP6_UofT` description.

## [0.4.0](https://github.com/crim-ca/stac-populator/tree/0.4.0) (2023-11-27)


* Replace logic to resolve and load specific implementation configuration file of a populator to avoid depending on
  inconsistent caller (`python <impl-module.py>` vs `stac-populator run <impl>`).
* Fix configuration file of populator implementation not found when package is installed.
* Allow a populator implementation to override the desired configuration file.
* Add missing CLI `default="full"` mode for `CMIP6_UofT` populator implementation.
* Fix Docker entrypoint to use `stac-populator` to make call to the CLI more convenient.
* Add `get_logger` function to avoid repeated configuration across modules.
* Make sure that each implementation and module employs their own logger.

## [0.3.0](https://github.com/crim-ca/stac-populator/tree/0.3.0) (2023-11-16)


* Add request ``session`` keyword to all request-related functions and populator methods to allow sharing a common set
  of settings (`auth`, SSL `verify`, `cert`) across requests toward the STAC Catalog.
* Add `DirectoryLoader` that allows populating a STAC Catalog with Collections and Items loaded from a crawled directory
  hierarchy that contains `collection.json` files and other `.json`/`.geojson` items.
* Add a generic CLI `stac-populator` that can be called to run populator implementations directly
  using command `stac-populator run <implementation> [impl-args]`.
* Remove hardcoded `verify=False` to requests calls.
  If needed for testing purposes, users should use a custom `requests.sessions.Session` with `verify=False` passed to
  the populator, or alternatively, employ the CLI argument `--no-verify` that will accomplish the same behavior.

## [0.2.0](https://github.com/crim-ca/stac-populator/tree/0.2.0) (2023-11-10)


* Add `LICENSE` file.
* Add `bump-my-version` with `make version` and `make VERSION=<...> bump` utilities to self-update release versions.
* Add more metadata to `pyproject.toml`.
* Adjust `README.md` with updated references and release version indicators.
* Add `CHANGES.md` to record version updates.
* Add `dev` dependencies to `pyproject.toml` for testing the package (install with `pip install ".[dev]"`).
* Add GitHub CI tests.
* Remove `requirements.txt` in favor of all dependencies combined in `pyproject.toml`.
* Add test to validate STAC Collection and Item contain `source` with expected THREDDS format.
* Fix broken tests and invalid imports.

## [0.1.0](https://github.com/crim-ca/stac-populator/tree/0.1.0) (2023-11-08)


* Refactor of `CMIP6_UofT` with more robust parsing strategies and STAC Item generation from THREDDS NCML metadata.

## [0.0.1](https://github.com/crim-ca/stac-populator/tree/0.0.1) (2023-08-22)

* Initial release with implementation of `CMIP6_UofT`.<|MERGE_RESOLUTION|>--- conflicted
+++ resolved
@@ -3,20 +3,13 @@
 ## [Unreleased](https://github.com/crim-ca/stac-populator) (latest)
 
 <!-- insert list items of new changes here -->
-<<<<<<< HEAD
 * Make sure *bounds* variables are given the auxiliary type attribute. 
 * Fix for variables that have no attributes.
 * Adding ability to add collection level assets
 * Adding ability to add collection level links
 * Adding collection links to `CMIP6_UofT`
 * Adding an end date to `CMIP6_UofT`'s temporal extent for better rendering in STAC Browser
-=======
-- Adding ability to add collection level assets
-- Adding ability to add collection level links
-- Adding collection links to `CMIP6_UofT`
-- Adding an end date to `CMIP6_UofT`'s temporal extent for better rendering in STAC Browser
-- Updates to datacube extension helper routines for `CMIP6_UofT`.
->>>>>>> 1500d3b0
+* Updates to datacube extension helper routines for `CMIP6_UofT`.
 
 ## [0.6.0](https://github.com/crim-ca/stac-populator/tree/0.6.0) (2024-02-22)
 
