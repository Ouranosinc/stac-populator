--- conflicted
+++ resolved
@@ -1,12 +1,7 @@
 import logging
 import os
-<<<<<<< HEAD
-from typing import Any
-=======
 from typing import Any, Optional
 from urllib.parse import urljoin
-
->>>>>>> 7133cb61
 import requests
 from colorlog import ColoredFormatter
 
@@ -54,17 +49,6 @@
     r = requests.post(os.path.join(stac_host, "collections"), json=json_data, verify=False)
 
     if r.status_code == 200:
-<<<<<<< HEAD
-        print(
-            f"[INFO] Pushed STAC collection [{collection_id}] to [{stac_host}] ({r.status_code})"
-        )
-    elif r.status_code == 409:
-        print(
-            f"[INFO] STAC collection [{collection_id}] already exists on [{stac_host}] ({r.status_code}), updating.."
-        )
-        r = requests.put(os.path.join(stac_host, "collections"), json=json_data, verify=False)
-        r.raise_for_status()
-=======
         LOGGER.info(f"Collection {collection_id} successfully created")
     elif r.status_code == 409:
         if update:
@@ -73,43 +57,10 @@
             r.raise_for_status()
         else:
             LOGGER.info(f"Collection {collection_id} already exists.")
->>>>>>> 7133cb61
     else:
         r.raise_for_status()
 
 
-<<<<<<< HEAD
-def post_stac_item(stac_host: str, collection_id: str, data: dict[str, dict]) -> bool:
-    """
-    Post a STAC item.
-    """
-    item_id = data["id"]
-    r = requests.post(
-        os.path.join(stac_host, "collections", collection_id, "items"),
-        json=data,
-        verify=False,
-    )
-
-    if r.status_code == 200:
-        print(
-            f"[INFO] Pushed STAC item [{item_id}] to [{stac_host}] ({r.status_code})"
-        )
-        return True
-    elif r.status_code == 409:
-        print(
-            f"[INFO] STAC item [{item_id}] already exists on [{stac_host}] ({r.status_code}), updating.."
-        )
-        r = requests.put(
-            os.path.join(stac_host, "collections", collection_id, "items", item_id),
-            json=data,
-            verify=False,
-        )
-        r.raise_for_status()
-        return True
-    else:
-        r.raise_for_status()
-        return False
-=======
 def post_stac_item(
     stac_host: str, collection_id: str, item_name: str, json_data: dict[str, dict], update: Optional[bool] = True
 ) -> None:
@@ -135,10 +86,9 @@
     elif r.status_code == 409:
         if update:
             LOGGER.info(f"Item {item_id} already exists. Updating.")
-            r = requests.put(urljoin(stac_host, f"collections/{collection_id}/items"), json=json_data)
+            r = requests.put(urljoin(stac_host, f"collections/{collection_id}/items/{item_id}"), json=json_data)
             r.raise_for_status()
         else:
             LOGGER.info(f"Item {item_id} already exists.")
     else:
         r.raise_for_status()
->>>>>>> 7133cb61
