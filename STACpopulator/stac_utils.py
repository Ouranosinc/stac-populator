import json
import logging
import os
import re
<<<<<<< HEAD
import sys
from typing import Any, Literal, MutableMapping
import requests
import xncml
import xmltodict
import urllib.parse
from pathlib import Path
=======
from typing import Any, Literal, MutableMapping, Union

>>>>>>> 6e885d90
import numpy as np
import pystac
import yaml
from colorlog import ColoredFormatter
from enum import Enum
from STACpopulator.models import STACItem


def get_logger(
    name: str,
    log_fmt: str = "  %(log_color)s%(levelname)s:%(reset)s %(blue)s[%(name)-30s]%(reset)s %(message)s",
) -> logging.Logger:
    logger = logging.getLogger(name)
    formatter = ColoredFormatter(log_fmt)
    stream = logging.StreamHandler()
    stream.setFormatter(formatter)
    logger.addHandler(stream)
    logger.setLevel(logging.INFO)
    logger.propagate = False
    return logger


LOGGER = get_logger(__name__)


def url_validate(target: str) -> bool:
    """Validate whether a supplied URL is reliably written.

    Parameters
    ----------
    target : str

    References
    ----------
    https://stackoverflow.com/a/7160778/7322852
    """
    url_regex = re.compile(
        r"^(?:http|ftp)s?://"  # http:// or https://
        # domain...
        r"(?:(?:[A-Z\d](?:[A-Z\d-]{0,61}[A-Z\d])?\.)+(?:[A-Z]{2,6}\.?|[A-Z\d-]{2,}\.?)|"
        r"localhost|"  # localhost...
        r"\d{1,3}\.\d{1,3}\.\d{1,3}\.\d{1,3})"  # ...or ip
        r"(?::\d+)?"  # optional port
        r"(?:/?|[/?]\S+)$",
        re.IGNORECASE,
    )
    return True if re.match(url_regex, target) else False


def load_config(
    config_file: Union[os.PathLike[str], str],
) -> MutableMapping[str, Any]:
    """Reads a generic YAML or JSON configuration file.

    :raises OSError: If the configuration file is not present
    :raises ValueError: If the configuration file is not correctly formatted.
    :return: A python dictionary describing a generic configuration.
    :rtype: MutableMapping[str, Any]
    """
    if not os.path.isfile(config_file):
        raise OSError(f"Missing configuration file does not exist: [{config_file}]")

    with open(config_file) as f:
        config_info = yaml.load(f, yaml.Loader)

    if not isinstance(config_info, dict) or not config_info:
        raise ValueError(f"Invalid configuration file does not define a mapping: [{config_file}]")
    return config_info


def collection2literal(collection, property="label"):
    terms = tuple(getattr(term, property) for term in collection)
    return Literal[terms]


def thredds_catalog_attrs(url: str) -> dict:
    """Return attributes from the catalog.xml THREDDS server response.

    Parameters
    ----------
    url : str
      Link to the THREDDS catalog URL.
    """
    xml = requests.get(url).text

    raw = xmltodict.parse(
        xml,
        process_namespaces=True,
        namespaces={
            "http://www.unidata.ucar.edu/namespaces/thredds/InvCatalog/v1.0": None,
            "https://www.unidata.ucar.edu/namespaces/thredds/InvCatalog/v1.0": None,
        },
    )
    return raw


def catalog_url(url: str) -> (str, str):
    """Given a THREDDS link to a netCDF file, return a link to its catalog and the file name."""

    pr = urllib.parse.urlparse(url)
    scheme, netloc, path, params, query, frag = pr

    # URL is a reference to a catalog item
    if query:
        q = urllib.parse.parse_qs(query)
        nc = q["dataset"][0].split("/")[-1]

        if path.endswith("catalog.html"):
            path = path.replace("catalog.html", "catalog.xml")

        # Ideally we would create targeted queries for one dataset, but we're missing the dataset name.
        # query = ""
    else:
        nc = path.split("/")[-1]
        path = path.replace(nc, "catalog.xml")

    # Get catalog information about available services
    catalog = urllib.parse.urlunparse((scheme, netloc, path, "", query, ""))

    return catalog, nc


def access_urls(catalog_url: str, ds: str) -> dict:
    """Return THREDDS endpoints for the catalog and dataset.

    Parameters
    ----------
    catalog_url : str
      URI to the THREDDS catalog.
    ds : str
      Dataset path relative to the catalog.
    """
    # Get catalog information about available services
    cattrs = thredds_catalog_attrs(catalog_url)["catalog"]

    pr = urllib.parse.urlparse(str(catalog_url))

    cid = cattrs["dataset"]["@ID"]
    if not pr.query:
        cid += f"/{ds}"

    # Get service URLs for the dataset
    access_urls = {}
    for service in cattrs["service"]["service"]:
        type = ServiceType.from_value(service["@serviceType"]).value
        access_urls[type] = f'{pr.scheme}://{pr.netloc}{service["@base"]}{cid}'

    return access_urls


def ncml_attrs(ncml_url: str) -> dict:
    """Return attributes from the NcML response of a THREDDS dataset.

    Parameters
    ----------
    ncml_url : str
      URI to the NcML dataset description, either a remote server URL or path to a local xml file.
    """
    xml = requests.get(ncml_url).text

    # Get dataset attributes
    attrs = xncml.Dataset.from_text(xml).to_cf_dict()
    attrs["attributes"] = numpy_to_python_datatypes(attrs["attributes"])
    return attrs


def ds_attrs(url: str) -> dict:
    """Return attributes from the NcML response of a THREDDS dataset and access URLs from the THREDDS server.

    Parameters
    ----------
    url : str
      URL to the THREDDS netCDF file
    """
    urls = access_urls(*catalog_url(url))
    attrs = ncml_attrs(urls["NcML"])

    # Include service attributes
    attrs["access_urls"] = urls
    return attrs


def ncattrs_to_geometry(attrs: MutableMapping[str, Any]) -> MutableMapping[str, Any]:
    """Create Polygon geometry from CFMetadata."""
    attrs = attrs["groups"]["CFMetadata"]["attributes"]
    return {
        "type": "Polygon",
        "coordinates": [
            [
                [
                    float(attrs["geospatial_lon_min"][0]),
                    float(attrs["geospatial_lat_min"][0]),
                ],
                [
                    float(attrs["geospatial_lon_min"][0]),
                    float(attrs["geospatial_lat_max"][0]),
                ],
                [
                    float(attrs["geospatial_lon_max"][0]),
                    float(attrs["geospatial_lat_max"][0]),
                ],
                [
                    float(attrs["geospatial_lon_max"][0]),
                    float(attrs["geospatial_lat_min"][0]),
                ],
                [
                    float(attrs["geospatial_lon_min"][0]),
                    float(attrs["geospatial_lat_min"][0]),
                ],
            ]
        ],
    }


def ncattrs_to_bbox(attrs: MutableMapping[str, Any]) -> list[float]:
    """Create BBOX from CFMetadata."""
    attrs = attrs["groups"]["CFMetadata"]["attributes"]
    return [
        float(attrs["geospatial_lon_min"][0]),
        float(attrs["geospatial_lat_min"][0]),
        float(attrs["geospatial_lon_max"][0]),
        float(attrs["geospatial_lat_max"][0]),
    ]


def numpy_to_python_datatypes(data: MutableMapping[str, Any]) -> MutableMapping[str, Any]:
    # Converting numpy datatypes to python standard datatypes
    for key, value in data.items():
        if isinstance(value, list):
            newlist = []
            for item in value:
                if issubclass(type(item), np.integer):
                    newlist.append(int(item))
                elif issubclass(type(item), np.floating):
                    newlist.append(float(item))
                else:
                    newlist.append(item)
            data[key] = newlist
        elif isinstance(type(value), np.integer):
            data[key] = int(value)

    return data


def magpie_resource_link(url: str) -> pystac.Link:
    """Creates a link that will be used by Cowbird to create a resource in Magpie
    associated with the STAC item.

    :param url: HTTPServer access URL for a STAC item
    :type url: str
    :return: A PySTAC Link
    :rtype: pystac.Link
    """
    url_ = url.replace("fileServer", "*")
    i = url_.find("*")
    title = url_[i + 2 :]
    link = pystac.Link(rel="source", title=title, target=url, media_type="application/x-netcdf")
    return link


def STAC_item_from_metadata(iid: str, attrs: MutableMapping[str, Any], item_props_datamodel, item_geometry_model):
    """
    Create STAC Item from CF JSON metadata.

    Parameters
    ----------
    iid : str
        Unique item ID.
    attrs: dict
        CF JSON metadata returned by `xncml.Dataset.to_cf_dict`.
    item_props_datamodel : pydantic.BaseModel
        Data model describing the properties of the STAC item.
    item_geometry_model : pydantic.BaseModel
        Data model describing the geometry of the STAC item.
    """

    cfmeta = attrs["groups"]["CFMetadata"]["attributes"]

    # Create pydantic STAC item
    item = STACItem(
        id=iid,
        geometry=item_geometry_model(**ncattrs_to_geometry(attrs)),
        bbox=ncattrs_to_bbox(attrs),
        properties=item_props_datamodel(
            start_datetime=cfmeta["time_coverage_start"],
            end_datetime=cfmeta["time_coverage_end"],
            **attrs["attributes"],
        ),
        datetime=None,
    )

    # Convert pydantic STAC item to a PySTAC Item
    item = pystac.Item(**json.loads(item.model_dump_json(by_alias=True)))

    root = attrs["access_urls"]

    for name, url in root.items():
        name = str(name)  # converting name from siphon.catalog.CaseInsensitiveStr to str
        asset = pystac.Asset(href=url, media_type=media_types.get(name), roles=asset_roles.get(name))

        item.add_asset(name, asset)

    item.add_link(magpie_resource_link(root["HTTPServer"]))

    return item


media_types = {
    "HTTPServer": "application/x-netcdf",
    "OpenDAP": pystac.MediaType.HTML,
    "NcML": pystac.MediaType.XML,
    "WCS": pystac.MediaType.XML,
    "WMS": pystac.MediaType.XML,
    "NetcdfSubset": "application/x-netcdf",
    "ISO": pystac.MediaType.XML,
    "UDDC": pystac.MediaType.HTML
}

asset_roles = {
    "HTTPServer": ["data"],
    "OpenDAP": ["data"],
    "WCS": ["data"],
    "WMS": ["visual"],
    "NetcdfSubset": ["data"],
    "NcML": ["metadata"],
    "ISO": ["metadata"],
    "UDDC": ["metadata"]
}


class ServiceType(Enum):
    adde = "ADDE"
    dap4 = "DAP4"
    dods = "DODS"  # same as OpenDAP
    opendap = "OpenDAP"
    opendapg = "OpenDAPG"
    netcdfsubset = "NetcdfSubset"
    cdmremote = "CdmRemote"
    cdmfeature = "CdmFeature"
    ncjson = "ncJSON"
    h5service = "H5Service"
    httpserver = "HTTPServer"
    ftp = "FTP"
    gridftp = "GridFTP"
    file = "File"
    iso = "ISO"
    las = "LAS"
    ncml = "NcML"
    uddc = "UDDC"
    wcs = "WCS"
    wms = "WMS"
    wsdl = "WSDL"
    webform = "WebForm"
    catalog = "Catalog"
    compound = "Compound"
    resolver = "Resolver"
    thredds = "THREDDS"

    @classmethod
    def from_value(cls, value):
        """Return value irrespective of case."""
        return cls[value.lower()]
<|MERGE_RESOLUTION|>--- conflicted
+++ resolved
@@ -2,18 +2,15 @@
 import logging
 import os
 import re
-<<<<<<< HEAD
 import sys
-from typing import Any, Literal, MutableMapping
 import requests
 import xncml
 import xmltodict
 import urllib.parse
 from pathlib import Path
-=======
 from typing import Any, Literal, MutableMapping, Union
 
->>>>>>> 6e885d90
+
 import numpy as np
 import pystac
 import yaml
