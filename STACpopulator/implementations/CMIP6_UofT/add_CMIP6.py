import argparse
import json
<<<<<<< HEAD
from typing import Any, MutableMapping, NoReturn, Optional
=======
import os
from datetime import datetime
from typing import Any, List, Literal, MutableMapping, NoReturn, Optional, Union
>>>>>>> 6e885d90

from requests.sessions import Session
from pystac.extensions.datacube import DatacubeExtension

from STACpopulator.cli import add_request_options, apply_request_options
from STACpopulator.extensions.cmip6 import CMIP6Properties, CMIP6Helper
from STACpopulator.extensions.datacube import DataCubeHelper
from STACpopulator.extensions.thredds import THREDDSHelper, THREDDSExtension
from STACpopulator.input import GenericLoader, ErrorLoader, THREDDSLoader
from STACpopulator.models import GeoJSONPolygon
from STACpopulator.populator_base import STACpopulatorBase
<<<<<<< HEAD
from STACpopulator.stac_utils import LOGGER
=======
from STACpopulator.stac_utils import get_logger, STAC_item_from_metadata, collection2literal

LOGGER = get_logger(__name__)

# CMIP6 controlled vocabulary (CV)
CV = pyessv.WCRP.CMIP6

# Enum classes built from the pyessv' CV
ActivityID = collection2literal(CV.activity_id)
ExperimentID = collection2literal(CV.experiment_id)
Frequency = collection2literal(CV.frequency)
GridLabel = collection2literal(CV.grid_label)
InstitutionID = collection2literal(CV.institution_id)
NominalResolution = collection2literal(CV.nominal_resolution)
Realm = collection2literal(CV.realm)
SourceID = collection2literal(CV.source_id, "source_id")
SourceType = collection2literal(CV.source_type)
SubExperimentID = collection2literal(CV.sub_experiment_id)
TableID = collection2literal(CV.table_id)


def add_cmip6_prefix(name: str) -> str:
    return "cmip6:" + name if "datetime" not in name else name


class CMIP6ItemProperties(STACItemProperties, validate_assignment=True):
    """Data model for CMIP6 Controlled Vocabulary."""

    Conventions: str
    activity_id: ActivityID
    creation_date: datetime
    data_specs_version: str
    experiment: str
    experiment_id: ExperimentID
    frequency: Frequency
    further_info_url: AnyHttpUrl
    grid_label: GridLabel
    institution: str
    institution_id: InstitutionID
    nominal_resolution: NominalResolution
    realm: List[Realm]
    source: str
    source_id: SourceID
    source_type: List[SourceType]
    sub_experiment: str | Literal["none"]
    sub_experiment_id: SubExperimentID | Literal["none"]
    table_id: TableID
    variable_id: str
    variant_label: str
    initialization_index: int
    physics_index: int
    realization_index: int
    forcing_index: int
    tracking_id: str = Field("")
    version: str = Field("")
    product: str
    license: str
    grid: str
    mip_era: str

    model_config = ConfigDict(alias_generator=add_cmip6_prefix, populate_by_name=True)

    @field_validator("initialization_index", "physics_index", "realization_index", "forcing_index", mode="before")
    @classmethod
    def only_item(cls, v: list[int], info: FieldValidationInfo):
        """Pick single item from list."""
        assert len(v) == 1, f"{info.field_name} must have one item only."
        return v[0]

    @field_validator("realm", "source_type", mode="before")
    @classmethod
    def split(cls, v: str, info: FieldValidationInfo):
        """Split string into list."""
        return v.split(" ")

    @field_validator("version")
    @classmethod
    def validate_version(cls, v: str, info: FieldValidationInfo):
        assert v[0] == "v", "Version string should begin with a lower case 'v'"
        assert v[1:].isdigit(), "All characters in version string, except first, should be digits"
        return v
>>>>>>> 6e885d90


class CMIP6populator(STACpopulatorBase):
    item_properties_model = CMIP6Properties
    item_geometry_model = GeoJSONPolygon

    def __init__(
        self,
        stac_host: str,
        data_loader: GenericLoader,
        update: Optional[bool] = False,
        session: Optional[Session] = None,
        config_file: Optional[Union[os.PathLike[str], str]] = None,
    ) -> None:
        """Constructor

        :param stac_host: URL to the STAC API
<<<<<<< HEAD
        :type stac_host: str
=======
        :param data_loader: loader to iterate over ingestion data.
>>>>>>> 6e885d90
        """
        super().__init__(
            stac_host,
            data_loader,
            update=update,
            session=session,
            config_file=config_file,
        )

    def create_stac_item(self, item_name: str, item_data: MutableMapping[str, Any]) -> MutableMapping[str, Any]:
        """Creates the STAC item.

        :param item_name: name of the STAC item. Interpretation of name is left to the input loader implementation
        :type item_name: str
        :param item_data: dictionary like representation of all information on the item
        :type item_data: MutableMapping[str, Any]
        :return: _description_
        :rtype: MutableMapping[str, Any]
        """
        # Add CMIP6 extension
        try:
            cmip_helper = CMIP6Helper(item_data, self.item_geometry_model)
            item = cmip_helper.stac_item()
        except Exception:
            LOGGER.error("Failed to add CMIP6 extension to item %s", item_name)
            raise

        # Add datacube extension
        try:
            dc_helper = DataCubeHelper(item_data)
            dc_ext = DatacubeExtension.ext(item, add_if_missing=True)
            dc_ext.apply(dimensions=dc_helper.dimensions, variables=dc_helper.variables)
        except Exception:
            LOGGER.error("Failed to add Datacube extension to item %s", item_name)
            raise

        try:
            thredds_helper = THREDDSHelper(item_data["access_urls"])
            thredds_ext = THREDDSExtension.ext(item)
            thredds_ext.apply(thredds_helper.services, thredds_helper.links)
        except Exception:
            LOGGER.error("Failed to add THREDDS references to item %s", item_name)
            raise

        # print(json.dumps(item.to_dict()))
        return json.loads(json.dumps(item.to_dict()))


def make_parser() -> argparse.ArgumentParser:
    parser = argparse.ArgumentParser(description="CMIP6 STAC populator from a THREDDS catalog or NCML XML.")
    parser.add_argument("stac_host", type=str, help="STAC API address")
    parser.add_argument("href", type=str, help="URL to a THREDDS catalog or a NCML XML with CMIP6 metadata.")
    parser.add_argument("--update", action="store_true", help="Update collection and its items")
    parser.add_argument("--mode", choices=["full", "single"], default="full",
                        help="Operation mode, processing the full dataset or only the single reference.")
    parser.add_argument(
        "--config", type=str, help=(
            "Override configuration file for the populator. "
            "By default, uses the adjacent configuration to the implementation class."
        )
    )
    add_request_options(parser)
    return parser


def runner(ns: argparse.Namespace) -> Optional[int] | NoReturn:
    LOGGER.info(f"Arguments to call: {vars(ns)}")

    with Session() as session:
        apply_request_options(session, ns)
        if ns.mode == "full":
            data_loader = THREDDSLoader(ns.href, session=session)
        else:
            # To be implemented
            data_loader = ErrorLoader()

        c = CMIP6populator(ns.stac_host, data_loader, update=ns.update, session=session, config_file=ns.config)
        c.ingest()


def main(*args: str) -> Optional[int]:
    parser = make_parser()
    ns = parser.parse_args(args or None)
    return runner(ns)


if __name__ == "__main__":
    main()<|MERGE_RESOLUTION|>--- conflicted
+++ resolved
@@ -1,12 +1,7 @@
 import argparse
 import json
-<<<<<<< HEAD
-from typing import Any, MutableMapping, NoReturn, Optional
-=======
 import os
-from datetime import datetime
-from typing import Any, List, Literal, MutableMapping, NoReturn, Optional, Union
->>>>>>> 6e885d90
+from typing import Any, MutableMapping, NoReturn, Optional, Union
 
 from requests.sessions import Session
 from pystac.extensions.datacube import DatacubeExtension
@@ -18,91 +13,9 @@
 from STACpopulator.input import GenericLoader, ErrorLoader, THREDDSLoader
 from STACpopulator.models import GeoJSONPolygon
 from STACpopulator.populator_base import STACpopulatorBase
-<<<<<<< HEAD
-from STACpopulator.stac_utils import LOGGER
-=======
-from STACpopulator.stac_utils import get_logger, STAC_item_from_metadata, collection2literal
+from STACpopulator.stac_utils import get_logger
 
 LOGGER = get_logger(__name__)
-
-# CMIP6 controlled vocabulary (CV)
-CV = pyessv.WCRP.CMIP6
-
-# Enum classes built from the pyessv' CV
-ActivityID = collection2literal(CV.activity_id)
-ExperimentID = collection2literal(CV.experiment_id)
-Frequency = collection2literal(CV.frequency)
-GridLabel = collection2literal(CV.grid_label)
-InstitutionID = collection2literal(CV.institution_id)
-NominalResolution = collection2literal(CV.nominal_resolution)
-Realm = collection2literal(CV.realm)
-SourceID = collection2literal(CV.source_id, "source_id")
-SourceType = collection2literal(CV.source_type)
-SubExperimentID = collection2literal(CV.sub_experiment_id)
-TableID = collection2literal(CV.table_id)
-
-
-def add_cmip6_prefix(name: str) -> str:
-    return "cmip6:" + name if "datetime" not in name else name
-
-
-class CMIP6ItemProperties(STACItemProperties, validate_assignment=True):
-    """Data model for CMIP6 Controlled Vocabulary."""
-
-    Conventions: str
-    activity_id: ActivityID
-    creation_date: datetime
-    data_specs_version: str
-    experiment: str
-    experiment_id: ExperimentID
-    frequency: Frequency
-    further_info_url: AnyHttpUrl
-    grid_label: GridLabel
-    institution: str
-    institution_id: InstitutionID
-    nominal_resolution: NominalResolution
-    realm: List[Realm]
-    source: str
-    source_id: SourceID
-    source_type: List[SourceType]
-    sub_experiment: str | Literal["none"]
-    sub_experiment_id: SubExperimentID | Literal["none"]
-    table_id: TableID
-    variable_id: str
-    variant_label: str
-    initialization_index: int
-    physics_index: int
-    realization_index: int
-    forcing_index: int
-    tracking_id: str = Field("")
-    version: str = Field("")
-    product: str
-    license: str
-    grid: str
-    mip_era: str
-
-    model_config = ConfigDict(alias_generator=add_cmip6_prefix, populate_by_name=True)
-
-    @field_validator("initialization_index", "physics_index", "realization_index", "forcing_index", mode="before")
-    @classmethod
-    def only_item(cls, v: list[int], info: FieldValidationInfo):
-        """Pick single item from list."""
-        assert len(v) == 1, f"{info.field_name} must have one item only."
-        return v[0]
-
-    @field_validator("realm", "source_type", mode="before")
-    @classmethod
-    def split(cls, v: str, info: FieldValidationInfo):
-        """Split string into list."""
-        return v.split(" ")
-
-    @field_validator("version")
-    @classmethod
-    def validate_version(cls, v: str, info: FieldValidationInfo):
-        assert v[0] == "v", "Version string should begin with a lower case 'v'"
-        assert v[1:].isdigit(), "All characters in version string, except first, should be digits"
-        return v
->>>>>>> 6e885d90
 
 
 class CMIP6populator(STACpopulatorBase):
@@ -120,11 +33,8 @@
         """Constructor
 
         :param stac_host: URL to the STAC API
-<<<<<<< HEAD
         :type stac_host: str
-=======
         :param data_loader: loader to iterate over ingestion data.
->>>>>>> 6e885d90
         """
         super().__init__(
             stac_host,
